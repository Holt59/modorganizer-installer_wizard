# -*- encoding: utf-8 -*-

from pathlib import Path
from typing import Any, Dict, List, Mapping, Optional, Set, Tuple

<<<<<<< HEAD
from PyQt6.QtCore import Qt, pyqtSignal
from PyQt6.QtGui import QPixmap, QKeySequence, QFontDatabase, QShortcut, QResizeEvent
from PyQt6.QtWidgets import QApplication
from PyQt6 import QtWidgets

=======
>>>>>>> 0c8d7261
import mobase
from antlr4 import ParserRuleContext
from PyQt5 import QtWidgets
from PyQt5.QtCore import Qt, pyqtSignal
from PyQt5.QtGui import QFontDatabase, QKeySequence, QPixmap
from PyQt5.QtWidgets import QApplication
from wizard.contexts import (
    WizardInterpreterContext,
    WizardRequireVersionsContext,
    WizardSelectContext,
    WizardSelectManyContext,
    WizardSelectOneContext,
    WizardTerminationContext,
    WizardTopLevelContext,
)
from wizard.errors import WizardError
from wizard.interpreter import WizardInterpreter
from wizard.manager import SelectOption
from wizard.runner import WizardRunnerKeywordVisitor, WizardRunnerState
from wizard.tweaks import WizardINISetting
from wizard.value import Plugin

from .ui.wizardinstallercomplete import Ui_WizardInstallerComplete
from .ui.wizardinstallerdialog import Ui_WizardInstallerDialog
from .ui.wizardinstallererror import Ui_WizardInstallerError
from .ui.wizardinstallerpage import Ui_WizardInstallerPage
from .ui.wizardinstallerrequires import Ui_WizardInstallerRequires
from .utils import make_ini_tweaks

WizardRunnerContext = WizardInterpreterContext[WizardRunnerState, Any]


def check_version(
    context: WizardRequireVersionsContext, organizer: mobase.IOrganizer
) -> Tuple[bool, bool, bool, bool]:
    """
    Check if the requirements are ok.

    Args:
        context: The requires version context to check.
        organizer: The organizer to fetch actual versions from.

    Returns:
        A 4-tuple of boolean values, where each value is True if the installed
        version is ok, False otherwise. In order, checks are game, script extender
        graphics extender (True if there is no requirements, False otherwise since
        we cannot check in MO2), and wrye bash (always True).
    """
    game = organizer.managedGame()

    game_ok = True
    if context.game_version:
        game_ok = mobase.VersionInfo(context.game_version) <= game.version()

    # Script extender:
    se_ok = True
    if context.script_extender_version:
        se = game.feature(mobase.ScriptExtender)  # type: ignore
        if not se or not se.isInstalled():
            se_ok = False
        else:
            if mobase.VersionInfo(
                context.script_extender_version
            ) <= mobase.VersionInfo(se.getExtenderVersion()):
                se_ok = True
            else:
                se_ok = False

    # Cannot check these so...
    ge_ok = not context.graphics_extender_version

    return (game_ok, se_ok, ge_ok, True)


class WizardInstallerRequiresVersionPage(QtWidgets.QWidget):

    context: WizardRequireVersionsContext

    def __init__(
        self,
        context: WizardRequireVersionsContext,
        organizer: mobase.IOrganizer,
        parent: QtWidgets.QWidget,
    ):
        super().__init__(parent)

        self.context = context

        # Set the ui file:
        self.ui = Ui_WizardInstallerRequires()
        self.ui.setupUi(self)

        self.ui.groupBox.setStyleSheet(
            'QLabel[headercell="true"] { font-weight: bold; }'
        )

        game = organizer.managedGame()

        okIcon = QPixmap(":/MO/gui/checked-checkbox").scaled(
            16, 16, Qt.AspectRatioMode.KeepAspectRatio, Qt.TransformationMode.SmoothTransformation
        )
        noIcon = QPixmap(":/MO/gui/unchecked-checkbox").scaled(
            16, 16, Qt.AspectRatioMode.KeepAspectRatio, Qt.TransformationMode.SmoothTransformation
        )
        koIcon = QPixmap(":/MO/gui/indeterminate-checkbox").scaled(
            16, 16, Qt.AspectRatioMode.KeepAspectRatio, Qt.TransformationMode.SmoothTransformation
        )

        self.ui.labelGame.setText(game.gameName())

        # Set the required version:
        self.ui.labelGameNeed.setText(context.game_version)
        self.ui.labelScriptExtenderNeed.setText(context.script_extender_version)
        self.ui.labelGraphicsExtenderNeed.setText(context.graphics_extender_version)
        self.ui.labelWryeBashNeed.setText(context.wrye_bash_version)

        # Set the current version:
        self.ui.labelGameHave.setText(game.version().canonicalString())
        se = game.feature(mobase.ScriptExtender)  # type: ignore
        if se or se.isInstalled():
            self.ui.labelScriptExtenderHave.setText(se.getExtenderVersion())

        # Cannot check these so...
        game_ok, se_ok, ge_ok, _ = check_version(context, organizer)
        self.ui.labelGameIcon.setPixmap(okIcon if game_ok else koIcon)
        self.ui.labelScriptExtenderIcon.setPixmap(okIcon if se_ok else koIcon)
        self.ui.labelGraphicsExtenderIcon.setPixmap(noIcon)
        self.ui.labelWryeBashIcon.setPixmap(noIcon)


class WizardInstallerSelectPage(QtWidgets.QWidget):

    # Signal emitted when an item is double-clicked, only for SelectOne
    # context:
    itemDoubleClicked = pyqtSignal()

    _context: WizardSelectContext
    _images: Mapping[Path, Path]
    _currentImage: QPixmap

    def __init__(
        self,
        context: WizardSelectContext,
        images: Mapping[Path, Path],
        options: Optional[List[str]],
        parent: QtWidgets.QWidget,
    ):
        """
        Args:
            context: The context for this page.
            images: A mapping from path (in the archive) to extracted path.
            options: Potential list of options to select. Might not exactly match.
            parent: The parent widget.
        """
        super().__init__(parent)

        self._images = images

        # Set the ui file:
        self.ui = Ui_WizardInstallerPage()
        self.ui.setupUi(self)

        self.ui.optionList.currentItemChanged.connect(self.onCurrentItemChanged)

        # Create list item widgets:
        for option in context.options:
            item = QtWidgets.QListWidgetItem()
            self.ui.optionList.addItem(item)

        self.update_context(context)

        # Extract previous select options:
        previous_options = []
        if options:
            previous_options = [
                option for option in context.options if option.name in options
            ]
        else:
            if isinstance(context, WizardSelectManyContext):
                previous_options = context.defaults
            elif isinstance(context, WizardSelectOneContext):
                previous_options = [context.default]

        # Set the default values:
        for i, option in enumerate(context.options):
            item = self.ui.optionList.item(i)
            if isinstance(context, WizardSelectManyContext):
                item.setFlags(item.flags() | Qt.ItemFlag.ItemIsUserCheckable)  # type: ignore
                if option in previous_options:
                    item.setCheckState(Qt.CheckState.Checked)
                else:
                    item.setCheckState(Qt.CheckState.Unchecked)
            elif (
                isinstance(context, WizardSelectOneContext)
                and option in previous_options
            ):
                item.setSelected(True)
                self.ui.optionList.setCurrentItem(item)

        if isinstance(context, WizardSelectOneContext):
            self.ui.optionList.doubleClicked.connect(self.itemDoubleClicked.emit)

    def update_context(self, context: WizardSelectContext):

        self._context = context

        options = self._context.options
        assert len(options) == self.ui.optionList.count()

        self.ui.selectDescriptionLabel.setText(context.description)
        self.ui.selectDescriptionLabel.setMargin(4)

        # Update the content of the items:
        for i, option in enumerate(options):
            item = self.ui.optionList.item(i)
            item.setText(option.name)
            item.setData(Qt.ItemDataRole.UserRole, option)

        # No item selected, select the first one:
        if not self.ui.optionList.currentItem():
            self.ui.optionList.setCurrentRow(0)

    def onCurrentItemChanged(
        self, current: QtWidgets.QListWidgetItem, previous: QtWidgets.QListWidgetItem
    ):
        option: SelectOption = current.data(Qt.ItemDataRole.UserRole)
        self.ui.descriptionTextEdit.setText(option.description)
        image = option.image
        if image and Path(image) in self._images:
            target = self._images[Path(image)]
            self._currentImage = QPixmap(target.as_posix())
            self.ui.imageLabel.setPixmap(self.getResizedImage())
        else:
            self.ui.imageLabel.setPixmap(QPixmap())

    def getResizedImage(self) -> QPixmap:
        return self._currentImage.scaled(
            self.ui.imageLabel.size(),
            Qt.AspectRatioMode.KeepAspectRatio,
            Qt.TransformationMode.SmoothTransformation
        )

    def resizeEvent(self, event: QResizeEvent) -> None:
        super().resizeEvent(event)
        self.ui.imageLabel.setPixmap(self.getResizedImage())

    def selectedOptions(self) -> List[SelectOption]:
        options = []
        if isinstance(self._context, WizardSelectOneContext):
            options.append(self.ui.optionList.currentItem().data(Qt.ItemDataRole.UserRole))
        else:
            for i in range(self.ui.optionList.count()):
                item = self.ui.optionList.item(i)
                if item.checkState() == Qt.CheckState.Checked:
                    options.append(item.data(Qt.ItemDataRole.UserRole))
        return options

    def selected(self) -> WizardSelectContext:
        if isinstance(self._context, WizardSelectOneContext):
            return self._context.select(self.selectedOptions()[0])
        elif isinstance(self._context, WizardSelectManyContext):
            return self._context.select(self.selectedOptions())
        else:
            return self._context  # type: ignore


class WizardInstallerCompletePage(QtWidgets.QWidget):
    def __init__(
        self,
        context: WizardTerminationContext[WizardRunnerState],
        parent: QtWidgets.QWidget,
    ):
        super().__init__(parent)

        # Set the ui file:
        self.ui = Ui_WizardInstallerComplete()
        self.ui.setupUi(self)

        self.setStyleSheet('QLabel[heading="true"] { font-weight: bold; }')

        self.context = context
        self.state = context.state

        # Retrieve the keyword visitor:
        kvisitor: WizardRunnerKeywordVisitor = context.factory.kvisitor  # type: ignore

        # The list of plugins in selected sub-packages:
        plugins: Set[Plugin] = set()

        # SubPackages:
        for sp in kvisitor.subpackages:
            item = QtWidgets.QListWidgetItem()
            item.setText(sp.name)
            if sp.name in self.state.subpackages:
                item.setCheckState(Qt.CheckState.Checked)
            else:
                item.setCheckState(Qt.CheckState.Unchecked)
            item.setFlags(item.flags() & ~Qt.ItemFlag.ItemIsUserCheckable)  # type: ignore
            plugins.update(kvisitor.plugins_for(sp))
            self.ui.subpackagesList.addItem(item)

        # Switch the renamed plugins:
        for plugin in list(plugins):
            if plugin in self.state.renames:
                plugins.remove(plugin)
                plugins.add(Plugin(self.state.renames[plugin]))

        # Plugins:
        for plugin in sorted(plugins):
            item = QtWidgets.QListWidgetItem()
            item.setText(plugin.name)
            if plugin in self.state.plugins:
                item.setCheckState(Qt.CheckState.Checked)
            else:
                item.setCheckState(Qt.CheckState.Unchecked)
            item.setFlags(item.flags() & ~Qt.ItemFlag.ItemIsUserCheckable)  # type: ignore
            self.ui.pluginsList.addItem(item)

        # INI Tweaks:
        self.ui.tweaksWidget.setVisible(bool(self.state.tweaks))
        self.ui.tweaksList.currentItemChanged.connect(self.onCurrentTweakItemChanged)
        if self.state.tweaks:
            # Group the tweaks per file:
            tweaks = {
                file: self.state.tweaks.tweaks(file)
                for file in self.state.tweaks.files()
            }

            for file, ftweaks in tweaks.items():
                item = QtWidgets.QListWidgetItem()
                item.setText(file.replace("\\", "/"))
                item.setData(Qt.ItemDataRole.UserRole, ftweaks)
                self.ui.tweaksList.addItem(item)

            self.ui.tweaksTextEdit.setFont(
                QFontDatabase.systemFont(QFontDatabase.SystemFont.FixedFont)
            )
            self.ui.tweaksList.setCurrentRow(0)

        # Notes:
        md = ""
        for note in self.state.notes:
            md += f"- {note}\n"
        self.ui.notesTextEdit.document().setIndentWidth(10)
        self.ui.notesTextEdit.setMarkdown(md)

    def onCurrentTweakItemChanged(
        self, current: QtWidgets.QListWidgetItem, previous: QtWidgets.QListWidgetItem
    ):
        # Clear text area and create the tweaks:
        self.ui.tweaksTextEdit.clear()
        self.ui.tweaksTextEdit.appendPlainText(
            make_ini_tweaks(current.data(Qt.ItemDataRole.UserRole))
        )

    def subpackages(self) -> List[str]:
        """
        Returns:
            The list of subpackages selected in the UI (either automatically by the
            interpreter or by the user).
        """
        sp: List[str] = []
        for i in range(self.ui.subpackagesList.count()):
            item = self.ui.subpackagesList.item(i)
            if item.checkState() == Qt.CheckState.Checked:
                sp.append(item.text())
        return sp

    def plugins(self) -> Dict[str, bool]:
        """
        Returns:
            The list of plugins selected in the UI (either automatically by the
            interpreter or by the user).
        """
        sp: Dict[str, bool] = {}
        for i in range(self.ui.pluginsList.count()):
            item = self.ui.pluginsList.item(i)
            sp[item.text()] = item.checkState() == Qt.CheckState.Checked
        return sp

    def tweaks(self) -> Mapping[str, List[WizardINISetting]]:
        """
        Returns:
            The list of tweaks created by the wizard. The returned value maps filenames
            to INI tweaks.
        """
        rets = {}
        for i in range(self.ui.tweaksList.count()):
            item = self.ui.tweaksList.item(i)
            rets[item.text()] = item.data(Qt.ItemDataRole.UserRole)
        return rets


class WizardInstallerCancelPage(QtWidgets.QWidget):
    def __init__(
        self,
        context: WizardTerminationContext[WizardRunnerState],
        parent: QtWidgets.QWidget,
    ):
        super().__init__(parent)

        # Set the ui file (same UI file for both cancel and error):
        self.ui = Ui_WizardInstallerError()
        self.ui.setupUi(self)

        self.ui.titleLabel.setText(
            "The installation was cancelled by the installer with the following reason."
        )
        self.ui.iconLabel.setPixmap(
            self.style()
            .standardIcon(QtWidgets.QStyle.StandardPixmap.SP_MessageBoxWarning)
            .pixmap(24, 24)
        )
        self.ui.messageEdit.setText(context.message())


class WizardInstallerErrorPage(QtWidgets.QWidget):
    def __init__(
        self,
        error: WizardError,
        parent: QtWidgets.QWidget,
    ):
        super().__init__(parent)

        # Set the ui file (same UI file for both cancel and error):
        self.ui = Ui_WizardInstallerError()
        self.ui.setupUi(self)

        self.ui.titleLabel.setText(
            "An error occurred during the installation of the script, "
            "this is probably due to an incorrect script file (wizard.txt) in the "
            "archive."
        )
        self.ui.iconLabel.setPixmap(
            self.style()
            .standardIcon(QtWidgets.QStyle.StandardPixmap.SP_MessageBoxCritical)
            .pixmap(24, 24)
        )
        self.ui.messageEdit.setText(str(error))


class WizardInstallerDialog(QtWidgets.QDialog):

    # Flag to indicate if the user chose to do a manual installation:
    _manual: bool = False

    # The organizer:
    _organizer: mobase.IOrganizer

    # The interpreter:
    _interpreter: WizardInterpreter
    _images: Mapping[Path, Path]
    _options: Mapping[str, List[str]]

    # The Wizard MO2 interface:
    _start_context: WizardTopLevelContext

    # Mapping from context to selected options:
    _pages: Mapping[ParserRuleContext, WizardInstallerSelectPage]

    def __init__(
        self,
        organizer: mobase.IOrganizer,
        interpreter: WizardInterpreter,
        context: WizardTopLevelContext[WizardRunnerState],
        name: mobase.GuessedString,
        images: Mapping[Path, Path],
        options: Mapping[str, List[str]],
        parent: QtWidgets.QWidget,
    ):
        """
        Args:
            interpreter: The interpreter to use.
            context: The initial context of the script.
            name: The name of the mod.
            images: A mapping from path (in the archive) to extracted path.
            options: The previously selected options.
            parent: The parent widget.
        """
        super().__init__(parent)

        self._organizer = organizer
        self._interpreter = interpreter
        self._images = images
        self._options = options
        self._start_context = context
        self._pages = {}

        # Set the ui file:
        self.ui = Ui_WizardInstallerDialog()
        self.ui.setupUi(self)

        self.setWindowFlag(Qt.WindowType.WindowContextHelpButtonHint, False)
        self.setWindowFlag(Qt.WindowType.WindowMaximizeButtonHint, True)

        # mobase.GuessedString contains multiple names with various level of
        # "guess". Using .variants() returns the list of names, and doing str(name)
        # will return the most-likely value.
        for value in name.variants():
            self.ui.nameCombo.addItem(value)
        self.ui.nameCombo.completer().setCaseSensitivity(Qt.CaseSensitivity.CaseSensitive)
        self.ui.nameCombo.setCurrentIndex(self.ui.nameCombo.findText(str(name)))

        # We need to connect the Cancel / Manual buttons. We can of course use
        # PyQt6 signal/slot syntax:
        self.ui.cancelBtn.clicked.connect(self.reject)

        def manualClicked():
            self._manual = True
            self.reject()

        self.ui.manualBtn.clicked.connect(manualClicked)

        self.ui.prevBtn.clicked.connect(self.previousClicked)
        self.ui.nextBtn.clicked.connect(self.nextClicked)

        QShortcut(QKeySequence(Qt.Key.Key_Backspace), self).activated.connect(
            self.previousClicked
        )

    @property
    def scriptButtonClicked(self) -> pyqtSignal:
        return self.ui.scriptBtn.clicked  # type: ignore

    def name(self):
        return self.ui.nameCombo.currentText()

    def subpackages(self):
        """
        Returns:
            The list of subpackages to install. Only valid if exec() returned
            Accepted.
        """
        # Note: We cannot fetch it from the state since the user can modify it in the
        # UI.
        widget = self.ui.stackedWidget.currentWidget()
        assert isinstance(widget, WizardInstallerCompletePage)
        return widget.subpackages()

    def plugins(self) -> Dict[str, bool]:
        """
        Returns:
            The list of plugins to install and enable. Only valid if exec() returned
            Accepted.
        """
        # Note: We cannot fetch it from the state since the user can modify it in the
        # UI.
        widget = self.ui.stackedWidget.currentWidget()
        assert isinstance(widget, WizardInstallerCompletePage)
        return widget.plugins()

    def renames(self) -> Mapping[str, str]:
        """
        Returns:
            The mapping of renames for plugins. Only valid if exec() returned Accepted.
        """
        widget = self.ui.stackedWidget.currentWidget()
        assert isinstance(widget, WizardInstallerCompletePage)
        return {
            plugin.name: new_name for plugin, new_name in widget.state.renames.items()
        }

    def tweaks(self) -> Mapping[str, List[WizardINISetting]]:
        """
        Returns:
            The list of tweaks per file. Only valid if exec() returned Accepted.
        """
        widget = self.ui.stackedWidget.currentWidget()
        assert isinstance(widget, WizardInstallerCompletePage)
        return widget.tweaks()

    def selectedOptions(self) -> Mapping[str, List[str]]:
        """
        Returns:
            The list of all currently selected options.
        """
        result = {}
        for i in range(self.ui.stackedWidget.count()):
            page = self.ui.stackedWidget.widget(i)
            if isinstance(page, WizardInstallerSelectPage):
                result[page._context.description] = [
                    option.name for option in page.selectedOptions()
                ]
        return result

    def isManualRequested(self):
        return self._manual

    def previousClicked(self):
        index = self.ui.stackedWidget.currentIndex()
        if index > 0:
            self.ui.stackedWidget.removeWidget(self.ui.stackedWidget.widget(index))

        self._update_prev_button()
        self._update_next_button()
        self._update_focus()

    def nextClicked(self):
        widget = self.ui.stackedWidget.currentWidget()

        try:
            if isinstance(widget, WizardInstallerSelectPage):
                context = widget.selected().exec()
            elif isinstance(widget, WizardInstallerRequiresVersionPage):
                context = widget.context.exec()
            else:
                self.accept()
                return

            context = self._exec_until(context)

            if context.context in self._pages:
                page = self._pages[context.context]
                page.update_context(context)
            else:
                page = self._make_page(context)

        except WizardError as ex:
            page = WizardInstallerErrorPage(ex, self)

        index = self.ui.stackedWidget.addWidget(page)
        self.ui.stackedWidget.setCurrentIndex(index)
        self._update_prev_button()
        self._update_next_button()
        self._update_focus()

    def _update_focus(self):
        widget = self.ui.stackedWidget.currentWidget()
        if isinstance(widget, WizardInstallerSelectPage):
            widget.ui.optionList.setFocus()

    def _update_prev_button(self):
        self.ui.prevBtn.setDisabled(self.ui.stackedWidget.currentIndex() <= 0)

    def _update_next_button(self):
        widget = self.ui.stackedWidget.currentWidget()

        self.ui.nextBtn.setDisabled(False)

        name: str = self.ui.nextBtn.text()
        if isinstance(widget, WizardInstallerSelectPage):
            name = self.tr("Next")
        elif isinstance(widget, WizardInstallerRequiresVersionPage):
            name = self.tr("Install anyway")
        elif isinstance(widget, (WizardInstallerCancelPage, WizardInstallerErrorPage)):
            self.ui.nextBtn.setDisabled(True)
        else:
            name = self.tr("Install")

        self.ui.nextBtn.setText(name)

    def _exec_until(self, context: WizardRunnerContext) -> WizardRunnerContext:
        context = self._interpreter.exec_until(
            context,
            (
                WizardSelectContext,
                WizardRequireVersionsContext,
            ),
        )

        # If all requirements are ok, skip the context:
        if isinstance(context, WizardRequireVersionsContext):
            if all(check_version(context, self._organizer)):
                return self._exec_until(context.exec())

        return context

    def _make_page(self, context: WizardRunnerContext) -> QtWidgets.QWidget:
        page: QtWidgets.QWidget
        if isinstance(context, WizardSelectContext):
            page = WizardInstallerSelectPage(
                context,
                self._images,
                self._options.get(context.description, None),
                self,
            )
            page.itemDoubleClicked.connect(self.nextClicked)
            self._pages[context.context] = page  # type: ignore
        elif isinstance(context, WizardRequireVersionsContext):
            page = WizardInstallerRequiresVersionPage(context, self._organizer, self)
        elif isinstance(context, WizardTerminationContext):
            if context.is_cancel():
                page = WizardInstallerCancelPage(context, self)
            else:
                page = WizardInstallerCompletePage(context, self)

        return page

    def exec(self):
        try:
            context = self._exec_until(self._start_context)
            page = self._make_page(context)
        except WizardError as ex:
            page = WizardInstallerErrorPage(ex, self)
        self.ui.stackedWidget.addWidget(page)
        self._update_prev_button()
        self._update_next_button()
        self._update_focus()
        return super().exec()

    def tr(self, str):
        return QApplication.translate("WizardInstallerDialog", str)<|MERGE_RESOLUTION|>--- conflicted
+++ resolved
@@ -3,20 +3,12 @@
 from pathlib import Path
 from typing import Any, Dict, List, Mapping, Optional, Set, Tuple
 
-<<<<<<< HEAD
+import mobase
+from antlr4 import ParserRuleContext
+from PyQt6 import QtWidgets
 from PyQt6.QtCore import Qt, pyqtSignal
 from PyQt6.QtGui import QPixmap, QKeySequence, QFontDatabase, QShortcut, QResizeEvent
 from PyQt6.QtWidgets import QApplication
-from PyQt6 import QtWidgets
-
-=======
->>>>>>> 0c8d7261
-import mobase
-from antlr4 import ParserRuleContext
-from PyQt5 import QtWidgets
-from PyQt5.QtCore import Qt, pyqtSignal
-from PyQt5.QtGui import QFontDatabase, QKeySequence, QPixmap
-from PyQt5.QtWidgets import QApplication
 from wizard.contexts import (
     WizardInterpreterContext,
     WizardRequireVersionsContext,
